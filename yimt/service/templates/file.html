<!DOCTYPE HTML PUBLIC "-//W3C//DTD HTML 4.01 Transitional//EN"
        "http://www.w3.org/TR/html4/loose.dtd">
<html>
<head>
    <link rel="stylesheet" type="text/css" href="../static/text.css">

    <script>
		var xhr;

		function uploadFile() {
          
          document.getElementById("download").style.display = "none";

		  var fileObj = document.getElementById("select_file").files[0];
		  console.log(fileObj);
		  var form = new FormData();
		  form.append("file", fileObj);
		  form.append("source", "en");
		  form.append("target", "zh");

		  var url = "http://127.0.0.1:5555/translate_file";
		  xhr = new XMLHttpRequest();
		  xhr.open("post", url, true);
		  xhr.onload = uploadComplete;
		  xhr.send(form);
		}

		function uploadComplete(evt) {
			//alert(evt.target.responseText);
			res_json = JSON.parse(evt.target.responseText);
			if(res_json.error){
			  alert(res_json.error);
			  return;
			}
			//alert(res_json)
			//alert(res_json.translatedFileUrl);
			document.getElementById("download").style.display = "inline";
			document.getElementById('download').innerHTML = "<a href=" + res_json.translatedFileUrl + ">下载翻译文件</a>";
		}
	</script>

    <title>YiMT Doc Translation</title>
</head>

<body>
    <div class="fanyi__nav">
        <div class="fanyi__nav__container">
            <a href="/" class="fanyi__nav__logo"></a>
            <div class="nav_left">
                <a target="_blank" class="nav" href="/">文本翻译</a><a target="_blank" class="nav" href="/">翻译API</a><a target="_blank" class="nav" href="/">登录</a>
            </div>
        </div>
    </div>

    <div class="restriction">
        <div class="fanyi__operations">
            <div class="fanyi__operations--left">
                <div id="toolbar">
    
                    <select id="source" name="source" class="source_select">
                        <option value="auto">自动检测</option>
                        <option value="zh">Chinese</option>
                        <option value="en">English</option>
                        <option value="ja">Japanese</option>
                        <option value="ko">Korean</option>
                    </select>
                    <span class="mid">-></span>
                    <select id="target" name="target" class="target_select">
                        <option value="zh">Chinese</option>
                        <option value="en">English</option>
                        <option value="ja">Japanese</option>
                        <option value="ko">Korean</option>
                    </select>
                    <input type="button" class="fanyi__operations--machine" id="transMachine" value="翻译" >
                </div>
    
            </div>
    
        </div>
    
        <div class="fanyi__input_file">
            <div class="input__original_file">
                <div style=" display: inline-block;padding-top:12pt;text-align:center; font-size: 14px;color: #818181;">点 击 上 传</div>
                <div class="input_area_file">
                    <div class="image_container">
                        <div class="image">
                        </div>
                        <input type="file" class="select_file" id="select_file" onchange="uploadFile()">
                    </div> 
                </div>

<<<<<<< HEAD
<div id="toolbar">
    <select id="source" name="source">
        <option value="auto">自动检测</option>
        <option value="zh">Chinese</option>
        <option value="en">English</option>
        <option value="ja">Japanese</option>
        <option value="ko">Korean</option>
        <option value="de">German</option>
    </select>
    <span>-></span>
    <select id="target" name="target">
        <option value="zh">Chinese</option>
        <option value="en">English</option>
        <option value="ja">Japanese</option>
        <option value="ko">Korean</option>
        <option value="de">German</option>
    </select>
    <input type="button" value="翻译文档">
    <input type="button" value="翻译文本" onclick="window.location.href='/'">
</div>
=======
                <div style=" padding-bottom:10px;text-align:center; font-size: 14px;color: #848484;">支持以下类型文档：txt、pdf、docx、pptx、html/html/xml 等</div>
    
            </div>
        </div>
>>>>>>> 0b6a03e9

        <div style="padding-top:0pt;text-align:center;">
            <span id="download" class="download"></span>
        </div>
    
        <div class="inside__products" style="display: block;">
            <div class="product1_area">
                <div class="product1_image">
                                      
                </div>
            </div>
            <div class="product2_area">
                <div class="product21_area">
                    <div class="product21_image">
    
                    </div>
                    <div class="product2_head">
                        翻译插件
                    </div>
                    <div class="product2_text">
                        简单好用的插件，支持Edge、Chrome等各类浏览器使用。
                    </div>
                </div>

                <div class="product22_area">
                    <div class="product22_image">
    
                    </div>
                    <div class="product2_head">
                        翻译APP
                    </div>
                    <div class="product2_text">
                        高效便携的手机翻译APP，支持各类安卓手机，功能强大。
                    </div>
                </div>
            </div>
        </div>

    </div>
    <div class="fanyi__footer">
        <div class="bottom__nav" style="display: block;">
            <a target="_blank" class="nav2" href="/">  成长计划  </a><span class="c_fnl">|</span><a target="_blank" class="nav2" href="/">  关于YIMT  </a><span class="c_fnl">|</span><a target="_blank" class="nav2" href="/">  官方博客  </a>
            <p>Copyright 2021-2022 by Liu Xiaofeng</p>
        </div>   
    </div>
</body>
</html><|MERGE_RESOLUTION|>--- conflicted
+++ resolved
@@ -89,33 +89,10 @@
                     </div> 
                 </div>
 
-<<<<<<< HEAD
-<div id="toolbar">
-    <select id="source" name="source">
-        <option value="auto">自动检测</option>
-        <option value="zh">Chinese</option>
-        <option value="en">English</option>
-        <option value="ja">Japanese</option>
-        <option value="ko">Korean</option>
-        <option value="de">German</option>
-    </select>
-    <span>-></span>
-    <select id="target" name="target">
-        <option value="zh">Chinese</option>
-        <option value="en">English</option>
-        <option value="ja">Japanese</option>
-        <option value="ko">Korean</option>
-        <option value="de">German</option>
-    </select>
-    <input type="button" value="翻译文档">
-    <input type="button" value="翻译文本" onclick="window.location.href='/'">
-</div>
-=======
                 <div style=" padding-bottom:10px;text-align:center; font-size: 14px;color: #848484;">支持以下类型文档：txt、pdf、docx、pptx、html/html/xml 等</div>
     
             </div>
         </div>
->>>>>>> 0b6a03e9
 
         <div style="padding-top:0pt;text-align:center;">
             <span id="download" class="download"></span>

import os

from setuptools import find_packages, setup

base_dir = os.path.dirname(os.path.abspath(__file__))
tests_require = [
    "parameterized==0.8.1",
]


def get_long_description():
    readme_path = os.path.join(base_dir, "README.md")
    with open(readme_path, encoding="utf-8") as readme_file:
        return readme_file.read()


def get_project_version():
    version = {}
    with open(os.path.join(base_dir, "yimt", "version.py"), encoding="utf-8") as fp:
        exec(fp.read(), version)
    return version


version = get_project_version()
tf_version_requirement = ">=%s,<%s" % (
    version["INCLUSIVE_MIN_TF_VERSION"],
    version["EXCLUSIVE_MAX_TF_VERSION"],
)


setup(
    name="yimt",
    version=version["__version__"],
    license="MIT",
    description="Neural machine translation using TensorFlow",
    long_description=get_long_description(),
    long_description_content_type="text/markdown",
    author="LiuXiaofeng",
    author_email="kiddenliu@sina.com",
    url="https://github.com/hlp-ai",
    classifiers=[
        "Development Status :: 5 - Production/Stable",
        "Intended Audience :: Developers",
        "Intended Audience :: Science/Research",
        "License :: OSI Approved :: MIT License",
        "Programming Language :: Python :: 3",
        "Programming Language :: Python :: 3 :: Only",
        "Programming Language :: Python :: 3.7",
        "Programming Language :: Python :: 3.8",
        "Programming Language :: Python :: 3.9",
        "Programming Language :: Python :: 3.10",
        "Topic :: Scientific/Engineering :: Artificial Intelligence",
    ],
    project_urls={
        "Source": "https://github.com/hlp-ai/mt-core",
    },
    keywords="tensorflow yimt nmt neural machine translation",
    python_requires=">=3.7",
    install_requires=[
        "ctranslate2>=2.17.0,<3",
        "pyonmttok>=1.29.0,<2",
        "pyyaml>=5.3,<7",
        "rouge>=1.0,<2",
        "sacrebleu>=1.5.0,<2.1",
<<<<<<< HEAD
        "tensorflow-addons>=0.16,<0.18",
=======
        "tensorflow-addons>=0.14,<0.18",
>>>>>>> 97e1cea3
        "sentencepiece>=0.1.96",
    ],
    extras_require={
        "tensorflow": [
            "tensorflow" + tf_version_requirement,
            "tensorflow-text" + tf_version_requirement,
        ],
        "tests": tests_require,
    },
    tests_require=tests_require,
    packages=find_packages(exclude=["bin", "*.tests"]),
)<|MERGE_RESOLUTION|>--- conflicted
+++ resolved
@@ -62,11 +62,7 @@
         "pyyaml>=5.3,<7",
         "rouge>=1.0,<2",
         "sacrebleu>=1.5.0,<2.1",
-<<<<<<< HEAD
         "tensorflow-addons>=0.16,<0.18",
-=======
-        "tensorflow-addons>=0.14,<0.18",
->>>>>>> 97e1cea3
         "sentencepiece>=0.1.96",
     ],
     extras_require={
